--- conflicted
+++ resolved
@@ -358,17 +358,6 @@
     # n = 20 series
     "test_20_100" => Dict("n" => 20, "scenarios" => 100),
     "test_20_200" => Dict("n" => 20, "scenarios" => 200),
-<<<<<<< HEAD
-
-    # n = 100 series
-    "test_100_100" => Dict("n" => 100, "scenarios" => 100),
-    "test_100_200" => Dict("n" => 100, "scenarios" => 200),
-
-    # n = 200 series
-    "test_200_100" => Dict("n" => 200, "scenarios" => 100),
-    "test_200_200" => Dict("n" => 200, "scenarios" => 200),
-=======
->>>>>>> 9b9f6a67
 )
 
 # Refined density values focusing on high density advantages
@@ -382,8 +371,6 @@
 
 # More seeds for better statistical significance
 const DEV5_RANDOM_SEEDS = 1:5
-<<<<<<< HEAD
-=======
 
 """Developing Data 6 """
 
@@ -395,7 +382,6 @@
 const DEV6_FAILURE_PROBABILITIES = [0.005, 0.01]
 const DEV6_EPSILON_VALUES = [0.0, 0.01, 0.05, 0.1, 0.2]
 const DEV6_RANDOM_SEEDS = 1:5
->>>>>>> 9b9f6a67
 
 """semi-Uniform Data 2"""
 
@@ -571,8 +557,6 @@
         eps = DEV5_EPSILON_VALUES,
         seeds = DEV5_RANDOM_SEEDS
     ),
-<<<<<<< HEAD
-=======
     "dev6" => (
         dir = "data/dev6",
         sizes = DEV6_INSTANCE_SIZES,
@@ -581,7 +565,6 @@
         eps = DEV6_EPSILON_VALUES,
         seeds = DEV6_RANDOM_SEEDS
     ),
->>>>>>> 9b9f6a67
     "suni" => (
         dir = "data/suni",
         sizes = SUNI_INSTANCE_SIZES,
