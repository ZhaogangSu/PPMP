# scripts/run_experiments.jl

using PPMP
using Glob
using JSON
using Dates


"""
Get the number of cores per node by parsing LSF bhosts output
"""
function get_cores_per_node()
    try

        # Run bhosts command to get host information
        bhosts_output = read(`bhosts -l`, String)
        
        # Look for "MAXIMUM NJOBS" line which indicates cores per node
        for line in split(bhosts_output, '\n')
            if occursin("MAXIMUM NJOBS", line)
                # Extract the number after "MAXIMUM NJOBS"
                m = match(r"MAXIMUM NJOBS\s*:\s*(\d+)", line)
                if !isnothing(m)
                    return parse(Int, m[1])
                end
            end
        end        
        
        
        # Fallback if can't parse bhosts output
        @warn "Could not detect cores per node from bhosts, using lscpu as backup"

        # Try using lscpu as backup
        lscpu_output = read(`lscpu`, String)
        for line in split(lscpu_output, '\n')
            if occursin("CPU(s):", line)
                m = match(r"CPU\(s\):\s*(\d+)", line)
                if !isnothing(m)
                    return parse(Int, m[1])
                end
            end
        end

        
        error("Could not detect number of cores per node")
    catch e
        @warn "Error detecting cores per node: $e"
        @warn "Defaulting to 36 cores per node"
        return 36  # Default fallback value
    end
end

function create_job_script(instance_paths::Vector{String}, result_paths::Vector{String}, folders::Vector{String}, solver_type::String, epsilon_values::Vector{Float64}, bin_file::String, config_command::Vector{String}=String[])
    # Generate script name with metadata
    timestamp = Dates.format(now(), "mmdd_HHMM")
    num_instances = length(instance_paths)
    clean_folders = [replace(folder, "*" => "_") for folder in folders]
    folders_str = join(clean_folders, "-")    
    # Add random seed (using 4 digits for readability)
    random_seed = lpad(rand(1:999999), 6, '0')
    script_name = "run_$(timestamp)_$(folders_str)_i$(num_instances)_t1_s$(random_seed).sh"
    
    if solver_type == "FCS"
        solver = "FlowCutSolver"
    elseif solver_type == "OMS"
        solver = "OriginalMIPSolver"
    else
        error("Invalid solver type: $solver_type")
    end


    # Build the PPMP command with additional configuration
    config_str = isempty(config_command) ? "" : " " * join(["\"$arg\"" for arg in config_command], " ")

    script = """
    #!/bin/bash

    # PPMP Experiment Script
    # Generated: $(timestamp)
    # Instances: $(num_instances)
    # Threads: $(default_config().threads)
    # Time Limit: $(default_config().max_time) seconds
    # MIP Gap: $(default_config().mip_gap)
    
    """
    
    for (instance_path, result_path) in zip(instance_paths, result_paths)
        # Extract instance name components
        instance_filename = basename(instance_path)
        base_name = replace(instance_filename, ".json" => "")
        
        for epsilon in epsilon_values
            # Create matching names for log and result files
            file_base_name = "$(base_name)_eps$(epsilon)"
            log_file = joinpath(result_path, "$(file_base_name)")
            
            # Create result directory if it doesn't exist
            mkpath(dirname(log_file))

            # $(bin_file)/bin/PPMP $(solver) $epsilon "$(instance_path)" "$(result_path)" "--create-right-cons" "false" "--create-random-cons" "false" 2>&1 > "$(log_file)_$(solver_type).log"
            script *= """
            $(bin_file)/bin/PPMP $(solver) $epsilon "$(instance_path)" "$(result_path)"$(config_str) 2>&1 > "$(log_file)_$(solver_type).log"
            """
        end
    end
    
    # script *= "wait\n"
    
    # Create scripts directory if it doesn't exist
    mkpath("scripts/run_jobs")
    
    script_path = joinpath("scripts/run_jobs", script_name)
    write(script_path, script)
    chmod(script_path, 0o755)
    
    return script_path
end

"""
Get instance paths and create corresponding result directories based on test set
"""
function get_instance_paths(test_set::String, folders::Vector{String}, marker::String="")
    if !haskey(TESTSET_CONFIGS, test_set)
        error("Unknown test set: $test_set. Available options: $(join(keys(TESTSET_CONFIGS), ", "))")
    end
    
    testset_config = TESTSET_CONFIGS[test_set]
    instance_paths = String[]
    result_paths = String[]
    
    # Base result directory
    if !isempty(marker)
        # Extract the first part before underscore and convert to lowercase
        marker_parts = split(marker, '_')
        base_folder = lowercase(marker_parts[1])
        # Construct the full path: results/base_folder/marker
        result_base = joinpath("results", base_folder, marker)
    else
        result_base = joinpath("results", "raw")
    end

    result_based_exists = isdir(result_base)
    if result_based_exists
        @warn "Result directory $result_base already exists."
    end
    
    for folder in folders
        # Use glob pattern matching
        folder_pattern = joinpath("data", test_set, folder)
        matching_folders = glob(folder_pattern)
        
        for matched_folder in matching_folders
            folder_name = basename(matched_folder)
            result_folder = joinpath(result_base, folder_name)

            # Use densities from the corresponding test set configuration
            for density in testset_config.densities
                density_dir = joinpath(matched_folder, "d$(density)")
                result_density = joinpath(result_folder, "d$(density)")
                
                # Use failure probabilities from the corresponding test set configuration
                for fail_prob in testset_config.probs
                    fail_dir = joinpath(density_dir, "f$(fail_prob)")
                    result_fail = joinpath(result_density, "f$(fail_prob)")
                    
                    # Collect instance paths and corresponding result paths
                    if isdir(fail_dir)
                        for file in readdir(fail_dir)
                            if endswith(file, ".json")
                                instance_path = joinpath(fail_dir, file)
                                result_path = joinpath(result_fail, replace(file, ".json" => ""))
                                push!(instance_paths, instance_path)
                                push!(result_paths, result_path)
                                if !isdir(result_path)
                                    mkpath(result_path)
                                end    
                            end
                        end
                    end
                end
            end
        end
    end
    
    if !isempty(instance_paths)
        println("\nFound $(length(instance_paths)) instances")
        if !result_based_exists
            println("Created result directories in: $result_base")
        else 
            println("Result directories already exist")
        end
    else
        println("\nNo instances found in the specified folders")
    end
    
    return instance_paths, result_paths
end

"""
Submit jobs to LSF with test set configuration
"""
function submit_jobs(test_set::String, 
                    folders::Vector{String}, 
                    solver_type::String, 
                    epsilon_values::Vector{Float64}, 
                    testname::String, 
                    bin_file::String, 
                    num_node_sets::Int,
                    config_command::Vector{String}=String[])
    
    # Validate test set
    if !haskey(TESTSET_CONFIGS, test_set)
        error("Unknown test set: $test_set. Available options: $(join(keys(TESTSET_CONFIGS), ", "))")
        return
    end

    threads = 1
    cores_per_node = get_cores_per_node()
    
    # Adjust cores per node based on cluster
    if cores_per_node == 52
        num_node_sets = min(num_node_sets, 4)  # Small cluster limit
    elseif cores_per_node == 72
        cores_per_node = 36
    end
    
    # Get instance paths using test set configuration
    instance_paths, result_paths = get_instance_paths(test_set, folders, testname)
    
    if isempty(instance_paths)
        error("No instances found for test set $test_set in folders: $(join(folders, ", "))")
    end
    
    # Create job script
    script_path = create_job_script(instance_paths, result_paths, folders, solver_type, epsilon_values, bin_file, config_command)
    
    # Calculate total cores
    total_cores = cores_per_node * num_node_sets

    # Submit to LSF
    job_name = split(testname, "_")
    job_name = job_name[end]
    lsf_command = `bsub -J $(solver_type)_$(job_name)
                        -n $total_cores 
                        -o %J.out 
                        -e %J.err 
                        -q batch 
                        -R "span[ptile=$cores_per_node]" 
                        "mpirun ~/Mip/lsf/lsf $script_path $threads $cores_per_node"`
    
    println("\nSubmitting job with configuration:")
    println("===================================")
    println("Test set: $test_set")
    println("Folders: $(join(folders, ", "))")
    println("Solver: $solver_type")
    println("Epsilon values: $epsilon_values")
    println("Total cores: $total_cores ($num_node_sets nodes × $cores_per_node cores)")
    println("Script path: $script_path")
    if !isempty(config_command)
        println("Additional config: $(join(config_command, " "))")
    end
    println("===================================\n")
    run(lsf_command)
    return lsf_command
end


            
# Add command to script
# script *= """
# julia --sysimage=lib/PPMP.so --project -e 'using PPMP; run_instance(OriginalMIPSolver, $epsilon, "$(instance_path)", "$(result_path)")' 2>&1 > "$(log_file)_OMS.log
# """

# # If running directly
# if abspath(PROGRAM_FILE) == @__FILE__
#     submit_jobs()
# end 
# print("submit_jobs([\"test*\"], \"FCS\", [0.05, 0.1, 0.2], \"TEST_1\", num_node_sets=20)")
# println("submit_jobs(\"grid\", [\"test*\"], \"FCS\", [0.0, 0.05, 0.1, 0.2], \"Grid_FCS_ver4\", \"bin\", 40)")
# println("submit_jobs(\"dev\", [\"test*\"], \"FCS\", [0.0, 0.05, 0.1, 0.2], \"Dev_FCS_No_Init_ver1\", \"bin\", 20)")
# println("submit_jobs(\"dev\", [\"test*\"], \"FCS\", [0.0, 0.05, 0.1, 0.2], \"Dev_FCS_Left_Init_ver1\", \"bin\", 20)")
# println("submit_jobs(\"dev\", [\"test*\"], \"FCS\", [0.0, 0.05, 0.1, 0.2], \"Dev_FCS_LeftRight_InitCuts_ver1\", \"bin\", 20)")
# println("submit_jobs(\"dev\", [\"test*\"], \"FCS\", [0.0, 0.05, 0.1, 0.2], \"Dev_FCS_ver1\", \"bin\", 20)")


"""Suni

# Setting -1: No Auto 

config_1 = ["--auto-benders", "false"]
submit_jobs("suni", ["test*"], "OMS", [0.0, 0.01, 0.05, 0.1, 0.2], "Suni_OMS_no_auto_ver2", "bin", 15, config_1)

# Setting 0: Auto 

submit_jobs("suni", ["test*"], "OMS", [0.0, 0.01, 0.05, 0.1, 0.2], "Suni_OMS_ver2", "bin", 10)

# Setting 1: Default settings

submit_jobs("suni", ["test*"], "FCS", [0.0, 0.01, 0.05, 0.1, 0.2], "Suni_FCS_ver2", "bin", 5)

# Setting 2: No presolve

config2 = ["--is-presolve-flowcut", "false"]
submit_jobs("suni", ["test*"], "FCS", [0.0, 0.01, 0.05, 0.1, 0.2], "Suni_FCS_no_presolve_ver2", "bin", 5, config2)

# Setting 3: Disable mixing and presolve

config3 = ["--user-mixing-cuts-enabled", "false", "--lazy-mixing-cuts-enabled", "false", "--is-presolve-flowcut", "false"]
submit_jobs("suni", ["test*"], "FCS", [0.0, 0.01, 0.05, 0.1, 0.2], "Suni_FCS_no_mix_presolve_ver2", "bin", 5, config3)

"""

"""Dev
# Setting -1: No Auto 
config_1 = ["--auto-benders", "false"]
submit_jobs("dev", ["test*"], "OMS", [0.0, 0.01, 0.05, 0.1, 0.2], "Dev_OMS_no_auto_ver2", "bin", 15, config_1)


# Setting 0: Auto
submit_jobs("dev", ["test*"], "OMS", [0.0, 0.01, 0.05, 0.1, 0.2], "Dev_OMS_ver2", "bin", 10)

# Setting 1: Default settings
submit_jobs("dev", ["test*"], "FCS", [0.0, 0.01, 0.05, 0.1, 0.2], "Dev_FCS_ver2", "bin", 5)

# Setting 2: No presolve
config2 = ["--is-presolve-flowcut", "false"]
submit_jobs("dev", ["test*"], "FCS", [0.0, 0.01, 0.05, 0.1, 0.2], "Dev_FCS_no_presolve_ver2", "bin", 5, config2)


# Setting 3: Disable mixing and presolve
config3 = ["--user-mixing-cuts-enabled", "false", "--lazy-mixing-cuts-enabled", "false", "--is-presolve-flowcut", "false"]
submit_jobs("dev", ["test*"], "FCS", [0.0, 0.01, 0.05, 0.1, 0.2], "Dev_FCS_no_mix_presolve_ver2", "bin", 5, config3)

"""

"""Pre
# Setting -1: No Auto 
config_1 = ["--auto-benders", "false"]
submit_jobs("pre", ["test*"], "OMS", [0.0, 0.01, 0.05, 0.1, 0.2], "Pre_OMS_no_auto_ver2", "bin", 15, config_1)

# Setting 0: Auto
submit_jobs("pre", ["test*"], "OMS", [0.0, 0.01, 0.05, 0.1, 0.2], "Pre_OMS_ver2", "bin", 10)

# Setting 1: Default settings
submit_jobs("pre", ["test*"], "FCS", [0.0, 0.01, 0.05, 0.1, 0.2], "Pre_FCS_ver2", "bin", 5)

# Setting 2: No presolve
config2 = ["--is-presolve-flowcut", "false"]
submit_jobs("pre", ["test*"], "FCS", [0.0, 0.01, 0.05, 0.1, 0.2], "Pre_FCS_no_presolve_ver2", "bin", 5, config2)

# Setting 3: Disable mixing and presolve
config3 = ["--user-mixing-cuts-enabled", "false", "--lazy-mixing-cuts-enabled", "false", "--is-presolve-flowcut", "false"]
submit_jobs("pre", ["test*"], "FCS", [0.0, 0.01, 0.05, 0.1, 0.2], "Pre_FCS_no_mix_presolve_ver2", "bin", 5, config3)

"""


"""


# === Configuration Definitions ===

# Common parameters
epsilon_values = [0.0, 0.01, 0.05, 0.1, 0.2]
instance_pattern = ["test*"]
binary_type = "bin"

# Solver configurations with time limit
config_no_auto = ["--auto-benders", "false", "--max-time", "3600"]
config_no_presolve_mixing = ["--user-mixing-cuts-enabled", "false", "--is-presolve-flowcut", "false", "--max-time", "3600"]
config_no_presolve = ["--is-presolve-flowcut", "false", "--max-time", "3600"]
config_default = ["--max-time", "3600"]



# === Suni Dataset ===
# Setting 0: OMS No Auto
submit_jobs("suni", instance_pattern, "OMS", epsilon_values, "Suni_OMS_no_auto_ver2", binary_type, 15, config_no_auto)

# Setting 1: OMS Auto
submit_jobs("suni", instance_pattern, "OMS", epsilon_values, "Suni_OMS_auto_ver2", binary_type, 10, config_default)

# Setting 2: FCS No Presolve & No Mixing
submit_jobs("suni", instance_pattern, "FCS", epsilon_values, "Suni_FCS_no_presolve_mixing_ver2", binary_type, 5, config_no_presolve_mixing)

# Setting 3: FCS No Presolve
submit_jobs("suni", instance_pattern, "FCS", epsilon_values, "Suni_FCS_no_presolve_ver3", binary_type, 20, config_no_presolve)

# Setting 4: FCS Default
submit_jobs("suni", instance_pattern, "FCS", epsilon_values, "Suni_FCS_default_ver3", binary_type, 20, config_default)



# Common parameters
epsilon_values = [0.0, 0.005, 0.01, 0.02, 0.05, 0.1, 0.2]
instance_pattern = ["test_100*"]
binary_type = "bin_mix"
config_no_presolve = ["--is-presolve-flowcut", "false", "--max-time", "3600"]
config_default = ["--max-time", "3600"]

# Setting 3: FCS No Presolve
submit_jobs("pre", instance_pattern, "FCS", epsilon_values, "Pre5_fin_sparse_no_pre_2", binary_type, 20, config_no_presolve)

# Setting 4: FCS Default1
submit_jobs("pre", instance_pattern, "FCS", epsilon_values, "Pre5_fin_sparse_pre_2", binary_type, 20, config_default)


<<<<<<< HEAD
# Old New Mixing:

# No presolve
config2 = ["--is-presolve-flowcut", "false"]
submit_jobs("dev5", ["test*"], "FCS", [0.0, 0.01, 0.05, 0.1, 0.2], "Mix_FCS_no_presolve_new_ver1", "bin_new", 20, config2)
submit_jobs("dev5", ["test*"], "FCS", [0.0, 0.01, 0.05, 0.1, 0.2], "Mix_FCS_no_presolve_old_ver1", "bin_old", 20, config2)


config_no_presolve_mixing = ["--user-mixing-cuts-enabled", "false", "--is-presolve-flowcut", "false", "--max-time", "3600"]
config_no_presolve = ["--is-presolve-flowcut", "false", "--max-time", "3600"]
submit_jobs("dev3", ["test_100*"], "FCS", [0.0, 0.01, 0.05, 0.1, 0.2], "Mix_FCS_new_dev3_ver2", "bin_new", 13, config_no_presolve)
submit_jobs("dev3", ["test_100*"], "FCS", [0.0, 0.01, 0.05, 0.1, 0.2], "Mix_FCS_old_dev3_ver2", "bin_old", 13, config_no_presolve)
submit_jobs("dev3", ["test_100*"], "FCS", [0.0, 0.01, 0.05, 0.1, 0.2], "Mix_FCS_old_dev3_no_mix_ver2", "bin_old", 13, config_no_presolve_mixing)
=======
# Mixing test

using PPMP
include("scripts/run_experiments.jl")

# Configuration: No presolve, No merge, max time
config_base = ["--is-presolve-flowcut", "false", 
               "--merge-identical-scenarios", "false",
               "--max-time", "3600"]

# Test 0: No mixing (baseline)
config_no_mixing = vcat(config_base, ["--user-mixing-cuts-enabled", "false"])
submit_jobs("dev6", ["test*"], "FCS", [0.0, 0.01, 0.05, 0.1, 0.2], 
           "Mix_FCS_no_mixing_dev6", "bin_new2", 1, config_no_mixing)

# Test 1: Basic Star mixing
config_basic_star = vcat(config_base, ["--mixing-inequality-type", "basic_star"])
submit_jobs("dev6", ["test*"], "FCS", [0.0, 0.01, 0.05, 0.1, 0.2], 
           "Mix_FCS_basic_star_dev6", "bin_new2", 1, config_basic_star)

# Test 2: Complement mixing
config_complement = vcat(config_base, ["--mixing-inequality-type", "complement"])
submit_jobs("dev6", ["test*"], "FCS", [0.0, 0.01, 0.05, 0.1, 0.2], 
           "Mix_FCS_complement_dev6", "bin_new2", 1, config_complement)

# Test 3: Both mixing types
config_both = vcat(config_base, ["--mixing-inequality-type", "both"])
submit_jobs("dev6", ["test*"], "FCS", [0.0, 0.01, 0.05, 0.1, 0.2], 
           "Mix_FCS_both_dev6", "bin_new2", 1, config_both)
>>>>>>> 9b9f6a67

"""<|MERGE_RESOLUTION|>--- conflicted
+++ resolved
@@ -405,21 +405,6 @@
 submit_jobs("pre", instance_pattern, "FCS", epsilon_values, "Pre5_fin_sparse_pre_2", binary_type, 20, config_default)
 
 
-<<<<<<< HEAD
-# Old New Mixing:
-
-# No presolve
-config2 = ["--is-presolve-flowcut", "false"]
-submit_jobs("dev5", ["test*"], "FCS", [0.0, 0.01, 0.05, 0.1, 0.2], "Mix_FCS_no_presolve_new_ver1", "bin_new", 20, config2)
-submit_jobs("dev5", ["test*"], "FCS", [0.0, 0.01, 0.05, 0.1, 0.2], "Mix_FCS_no_presolve_old_ver1", "bin_old", 20, config2)
-
-
-config_no_presolve_mixing = ["--user-mixing-cuts-enabled", "false", "--is-presolve-flowcut", "false", "--max-time", "3600"]
-config_no_presolve = ["--is-presolve-flowcut", "false", "--max-time", "3600"]
-submit_jobs("dev3", ["test_100*"], "FCS", [0.0, 0.01, 0.05, 0.1, 0.2], "Mix_FCS_new_dev3_ver2", "bin_new", 13, config_no_presolve)
-submit_jobs("dev3", ["test_100*"], "FCS", [0.0, 0.01, 0.05, 0.1, 0.2], "Mix_FCS_old_dev3_ver2", "bin_old", 13, config_no_presolve)
-submit_jobs("dev3", ["test_100*"], "FCS", [0.0, 0.01, 0.05, 0.1, 0.2], "Mix_FCS_old_dev3_no_mix_ver2", "bin_old", 13, config_no_presolve_mixing)
-=======
 # Mixing test
 
 using PPMP
@@ -449,6 +434,5 @@
 config_both = vcat(config_base, ["--mixing-inequality-type", "both"])
 submit_jobs("dev6", ["test*"], "FCS", [0.0, 0.01, 0.05, 0.1, 0.2], 
            "Mix_FCS_both_dev6", "bin_new2", 1, config_both)
->>>>>>> 9b9f6a67
 
 """