# scripts/precompile/create_app.jl

using PackageCompiler

create_app(
    ".", # path to  PPMP package
    # "bin";  # output directory
    # "bin_force";  # output directory
<<<<<<< HEAD
    "bin_new";  # output directory
=======
    "bin_new2";  # output directory
>>>>>>> 9b9f6a67
    # "bin";  # output directory
    force=true,  # overwrite existing files
    # incremental=false,  # create from scratch for smaller size
    # filter_stdlibs=true,  # only include needed standard libraries
    precompile_execution_file="scripts/precompile/precompile.jl"
)<|MERGE_RESOLUTION|>--- conflicted
+++ resolved
@@ -6,11 +6,7 @@
     ".", # path to  PPMP package
     # "bin";  # output directory
     # "bin_force";  # output directory
-<<<<<<< HEAD
-    "bin_new";  # output directory
-=======
     "bin_new2";  # output directory
->>>>>>> 9b9f6a67
     # "bin";  # output directory
     force=true,  # overwrite existing files
     # incremental=false,  # create from scratch for smaller size
